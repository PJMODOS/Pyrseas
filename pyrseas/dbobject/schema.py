--- conflicted
+++ resolved
@@ -6,14 +6,9 @@
     This defines two classes, Schema and SchemaDict, derived from
     DbObject and DbObjectDict, respectively.
 """
-<<<<<<< HEAD
-from pyrseas.dbobject import DbObjectDict, DbObject, split_schema_table
-from dbtype import Domain, Enum, Composite
-=======
 from pyrseas.dbobject import DbObjectDict, DbObject
 from pyrseas.dbobject import quote_id, split_schema_table
-from dbtype import Domain, Enum
->>>>>>> 37ab9c71
+from dbtype import Domain, Enum, Composite
 from table import Table, Sequence, View
 
 
